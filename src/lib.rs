//! `batched-fn` provides a macro that can be used to easily a wrap a function that runs on
//! batches of inputs in such a way that it can be called with
//! a single input, yet where that single input is run as part of a batch of other inputs behind
//! the scenes.
//!
//! This is useful when you have a high throughput application where processing inputs in a batch
//! is more efficient that processing inputs one-by-one. The trade-off  is a small delay that is incurred
//! while waiting for a batch to be filled, though this can be tuned with the
//! [`delay`](macro.batched_fn.html#delay) and [`max_batch_size`](macro.batched_fn.html#max_batch_size)
//! parameters.
//!
//! A typical use-case is when you have a GPU-backed deep learning model deployed on a webserver that provides
//! a prediction for each input that comes in through an HTTP request.
//!
//! Even though inputs come individually - and outputs need to be served back individually - it
//! is usually more efficient to process a group of inputs together in order to fully utilize the GPU.
//!
//! In this case the model API might look like this:
//!
//! ```rust
//! // `Batch` could be anything that implements the `batched_fn::Batch` trait.
//! type Batch<T> = Vec<T>;
//!
//! #[derive(Debug)]
//! struct Input {
//!     // ...
//! }
//!
//! #[derive(Debug)]
//! struct Output {
//!     // ...
//! }
//!
//! struct Model {
//!     // ...
//! }
//!
//! impl Model {
//!     fn predict(&self, batch: Batch<Input>) -> Batch<Output> {
//!         // ...
//!         # batch.iter().map(|_| Output {}).collect()
//!     }
//!
//!     fn load() -> Self {
//!         // ...
//!         # Self {}
//!     }
//! }
//!
//! // This provides any context the batched function handler needs.
//! struct ModelContext {
//!     model: Model,
//! }
//!
//! // `ModelContext` needs to implement `Default` so that the batched fn
//! // knows how to initialize it.
//! impl Default for ModelContext {
//!     fn default() -> Self {
//!         Self { model: Model::load() }
//!     }
//! }
//! ```
//!
//! Without `batched-fn`, the webserver route would need to call `Model::predict` on each
//! individual input which would result in a bottleneck from under-utilizing the GPU:
//!
//! ```rust
//! use once_cell::sync::Lazy;
//! # use batched_fn::{batched_fn, Batch as BatchTrait};
//! # type Batch<T> = Vec<T>;
//! # #[derive(Debug)]
//! # struct Input {}
//! # #[derive(Debug)]
//! # struct Output {}
//! # struct Model {}
//! # impl Model {
//! #     fn predict(&self, batch: Batch<Input>) -> Batch<Output> {
//! #         batch.iter().map(|_| Output {}).collect()
//! #     }
//! #     fn load() -> Self { Self {} }
//! # }
//! # struct ModelContext {
//! #     model: Model,
//! # }
//! # impl Default for ModelContext {
//! #     fn default() -> Self {
//! #         Self { model: Model::load() }
//! #     }
//! # }
//! static MODEL: Lazy<Model> = Lazy::new(Model::load);
//!
//! fn predict_for_http_request(input: Input) -> Output {
//!     let mut batched_input = Batch::with_capacity(1);
//!     batched_input.push(input);
//!     MODEL.predict(batched_input).pop().unwrap()
//! }
//! ```
//!
//! But by dropping the [`batched_fn`](macro.batched_fn.html) macro into this function, you automatically get batched
//! inference behind the scenes without changing the one-to-one relationship between inputs and
//! outputs:
//!
//! ```rust
//! # use batched_fn::{batched_fn, Batch as BatchTrait};
//! # type Batch<T> = Vec<T>;
//! # #[derive(Debug)]
//! # struct Input {}
//! # #[derive(Debug)]
//! # struct Output {}
//! # struct Model {}
//! # impl Model {
//! #     fn predict(&self, batch: Batch<Input>) -> Batch<Output> {
//! #         batch.iter().map(|_| Output {}).collect()
//! #     }
//! #     fn load() -> Self { Self {} }
//! # }
//! # struct ModelContext {
//! #     model: Model,
//! # }
//! # impl Default for ModelContext {
//! #     fn default() -> Self {
//! #         Self { model: Model::load() }
//! #     }
//! # }
//! async fn predict_for_http_request(input: Input) -> Output {
//!     let batch_predict = batched_fn! {
//!         |batch: Batch<Input>, ctx: &ModelContext| -> Batch<Output> {
//!             ctx.model.predict(batch)
//!         },
//!         delay = 50,
//!         max_batch_size = 16,
//!     };
//!     batch_predict(input).await
//! }
//! ```
//!
<<<<<<< HEAD
//! ❗️ *Note that the `predict_for_http_request` function now has to be `async`.*
//!
//! Here we set the [`max_batch_size`](macro.batch.html#max_batch_size) to 4 and [`delay`](macro.batched_fn.html#delay)
=======
//! Here we set the [`max_batch_size`](macro.batch.html#max_batch_size) to 16 and [`delay`](macro.batched_fn.html#delay)
>>>>>>> b22e4883
//! to 50 milliseconds. This means the batched function will wait at most 50 milliseconds after receiving a single
//! input to fill a batch of 16. If 15 more inputs are not received within 50 milliseconds
//! then the partial batch will be ran as-is.
<<<<<<< HEAD
=======
//!
//! # Caveats
//!
//! The examples above suggest that you could do this:
//!
//! ```rust,compile_fail
//! # use once_cell::sync::Lazy;
//! # use batched_fn::{batched_fn, Batch as BatchTrait};
//! # type Batch<T> = Vec<T>;
//! # #[derive(Debug)]
//! # struct Input {}
//! # #[derive(Debug)]
//! # struct Output {}
//! # struct Model {}
//! # impl Model {
//! #     fn predict(&self, batch: Batch<Input>) -> Batch<Output> {
//! #         batch.iter().map(|_| Output {}).collect()
//! #     }
//! #     fn load() -> Self { Self {} }
//! # }
//! # static MODEL: Lazy<Model> = Lazy::new(|| Model::load());
//! async fn predict_for_http_request(input: Input) -> Output {
//!     let batch_predict = batched_fn! { MODEL.predict };
//!     batch_predict(input).await
//! }
//! ```
//!
//! However if you try compiling this example you'll get an error that says "no rules expected this
//! token in macro call". This form is not allowed because it is currently not possible to infer
//! the input and output types unless they are explicity given. Therefore you must always express
//! the handler as a closure like above.
//!
//! # Tuning max batch size and delay
//!
//! The optimal batch size and delay will depend on the specifics of your use case, such as how big of a batch you can fit in memory
//! (typically on the order of 8, 16, 32, or 64 for a deep learning model) and how long of a delay you can afford.
//! In general you want to set both of these as high as you can.
//!
//! It's worth noting that the response time of your application might actually go *down* under high load.
//! This is because the batch handler will be called as soon as either a batch of `max_batch_size` is filled or `delay` milliseconds
//! has passed, whichever happens first.
//! So under high load batches will be filled quickly, but under low load the response time will be at least `delay` milliseconds (adding the time
//! it takes to actually process a batch and respond).
>>>>>>> b22e4883

extern crate once_cell;
extern crate tokio;

#[doc(hidden)]
pub use once_cell::sync::Lazy;

#[doc(hidden)]
pub use tokio::sync::{mpsc::UnboundedSender, Mutex};

use std::sync::mpsc::Sender;
use tokio::sync::mpsc as async_mpsc;

/// The `Batch` trait is essentially an abstraction of `Vec<T>`. The input and output of a batch
/// `handler` must implement `Batch`.
///
/// It represents an owned collection of ordered items of a single type.
pub trait Batch: IntoIterator<Item = <Self as Batch>::Item> {
    type Item;

    fn with_capacity(n: usize) -> Self;

    fn len(&self) -> usize;

    fn push(&mut self, item: <Self as Batch>::Item);

    fn is_empty(&self) -> bool {
        self.len() == 0
    }
}

impl<T> Batch for Vec<T> {
    type Item = T;

    fn with_capacity(n: usize) -> Vec<T> {
        Vec::<T>::with_capacity(n)
    }

    fn len(&self) -> usize {
        self.len()
    }

    fn push(&mut self, item: T) {
        self.push(item);
    }
}

#[doc(hidden)]
#[derive(Default)]
pub struct EmptyContext {}

/// A `BatchedFn` is a wrapper around a `handler` that provides the interface for
/// evaluating a single input as part of a batch of other inputs.
#[doc(hidden)]
pub struct BatchedFn<T, R>
where
    T: 'static + Send + Sync + std::fmt::Debug,
    R: 'static + Send + Sync + std::fmt::Debug,
{
    tx: Mutex<Sender<(T, UnboundedSender<R>)>>,
}

impl<T, R> BatchedFn<T, R>
where
    T: 'static + Send + Sync + std::fmt::Debug,
    R: 'static + Send + Sync + std::fmt::Debug,
{
    pub fn new(tx: Sender<(T, UnboundedSender<R>)>) -> Self {
        Self { tx: Mutex::new(tx) }
    }
    /// Evaluate a single input as part of a batch of other inputs.
    pub async fn evaluate_in_batch(&self, input: T) -> R {
        let (result_tx, mut result_rx) = async_mpsc::unbounded_channel::<R>();
        self.tx.lock().await.send((input, result_tx)).unwrap();
        result_rx.recv().await.unwrap()
    }
}

#[doc(hidden)]
#[macro_export]
macro_rules! __batch_fn_internal {
    (
        |$batch:ident: $batch_input_type:ty, $ctx:ident: &$ctx_type:ty| -> $batch_output_type:ty $fn_body:block,
        max_batch_size = $max_batch_size:expr,
        delay = $delay:expr,
    ) => {{
        static BATCHED_FN: $crate::Lazy<
            $crate::BatchedFn<
                <$batch_input_type as $crate::Batch>::Item,
                <$batch_output_type as $crate::Batch>::Item,
            >,
        > = $crate::Lazy::new(|| {
            let (tx, mut rx) = std::sync::mpsc::channel::<(
                <$batch_input_type as $crate::Batch>::Item,
                $crate::UnboundedSender<<$batch_output_type as $crate::Batch>::Item>,
            )>();

            std::thread::spawn(move || {
                // Create handler closure.
                let handler = |$batch: $batch_input_type, $ctx: &$ctx_type| -> $batch_output_type {
                    $fn_body
                };

                // Initialize handler context.
                let ctx = <$ctx_type>::default();

                // Wait for an input.
                while let Ok((input, result_tx)) = rx.recv() {
                    let mut batch_input =
                        <$batch_input_type as $crate::Batch>::with_capacity($max_batch_size);
                    let mut batch_txs = Vec::with_capacity($max_batch_size);
                    batch_input.push(input);
                    batch_txs.push(result_tx);

                    let mut vacancy = $max_batch_size - 1;
                    let mut time_left = $delay as u64;
                    let start = std::time::Instant::now();

                    // While there is still room in the batch we'll wait at most `delay`
                    // milliseconds to try to fill it.
                    while vacancy > 0 && time_left > 0 {
                        if let Ok((next_input, next_result_tx)) =
                            rx.recv_timeout(std::time::Duration::from_millis(time_left))
                        {
                            batch_input.push(next_input);
                            batch_txs.push(next_result_tx);
                            vacancy -= 1;
                            let elapsed = start.elapsed().as_millis();
                            time_left = if elapsed > $delay {
                                0
                            } else {
                                ($delay - elapsed) as u64
                            };
                        } else {
                            break;
                        }
                    }

                    let batch_output = handler(batch_input, &ctx);
                    for (output, mut result_tx) in batch_output.into_iter().zip(batch_txs) {
                        result_tx.send(output).unwrap();
                    }
                }
            });

            $crate::BatchedFn::new(tx)
        });

        |input| BATCHED_FN.evaluate_in_batch(input)
    }};
}

/// Macro for creating a batched function.
///
/// This macro has 3 parameters. The first parameter must be the batch `handler` closure.
/// This is where the actual logic goes for handling a batch of inputs. The two other parameters
/// are must be given by name: `delay` and `max_batch_size`.
///
/// ## `handler`
///
/// The handler must be in the form of a closure declaration that takes a batch as input and
/// outputs a different type of batch.
///
/// Optionally the closure can also take second argument: a reference to an arbitrary context struct, provided
/// that struct implements `Default`.
///
/// ## `delay`
///
/// This is the maximum number of milliseconds to wait for a batch to be filled after receiving
/// a single input.
///
/// ## `max_batch_size`
///
/// This is the maximum batch size that will be passed to the batch `handler`. When a batch
/// of this size is not filled before `delay` milliseconds the partial batch will be sent to the handler as-is.
#[macro_export]
macro_rules! batched_fn {
    (
        |$batch:ident: $batch_input_type:ty| -> $batch_output_type:ty $fn_body:block,
        max_batch_size = $max_batch_size:expr,
        delay = $delay:expr $(,)?
    ) => {
        $crate::__batch_fn_internal!(
            |$batch: $batch_input_type, _ctx: &$crate::EmptyContext| -> $batch_output_type $fn_body,
            max_batch_size = $max_batch_size,
            delay = $delay,
        );
    };
    (
        |$batch:ident: $batch_input_type:ty| -> $batch_output_type:ty $fn_body:block,
        delay = $delay:expr,
        max_batch_size = $max_batch_size:expr $(,)?
    ) => {
        $crate::__batch_fn_internal!(
            |$batch: $batch_input_type, _ctx: &$crate::EmptyContext| -> $batch_output_type $fn_body,
            max_batch_size = $max_batch_size,
            delay = $delay,
        );
    };
    (
        |$batch:ident: $batch_input_type:ty, $ctx:ident: &$ctx_type:ty| -> $batch_output_type:ty $fn_body:block,
        max_batch_size = $max_batch_size:expr,
        delay = $delay:expr $(,)?
    ) => {
        $crate::__batch_fn_internal!(
            |$batch: $batch_input_type, $ctx: &$ctx_type| -> $batch_output_type $fn_body,
            max_batch_size = $max_batch_size,
            delay = $delay,
        );
    };
    (
        |$batch:ident: $batch_input_type:ty, $ctx:ident: &$ctx_type:ty| -> $batch_output_type:ty $fn_body:block,
        delay = $delay:expr,
        max_batch_size = $max_batch_size:expr $(,)?
    ) => {
        $crate::__batch_fn_internal!(
            |$batch: $batch_input_type, $ctx: &$ctx_type| -> $batch_output_type $fn_body,
            max_batch_size = $max_batch_size,
            delay = $delay,
        );
    };
}<|MERGE_RESOLUTION|>--- conflicted
+++ resolved
@@ -134,49 +134,12 @@
 //! }
 //! ```
 //!
-<<<<<<< HEAD
 //! ❗️ *Note that the `predict_for_http_request` function now has to be `async`.*
 //!
-//! Here we set the [`max_batch_size`](macro.batch.html#max_batch_size) to 4 and [`delay`](macro.batched_fn.html#delay)
-=======
 //! Here we set the [`max_batch_size`](macro.batch.html#max_batch_size) to 16 and [`delay`](macro.batched_fn.html#delay)
->>>>>>> b22e4883
 //! to 50 milliseconds. This means the batched function will wait at most 50 milliseconds after receiving a single
 //! input to fill a batch of 16. If 15 more inputs are not received within 50 milliseconds
 //! then the partial batch will be ran as-is.
-<<<<<<< HEAD
-=======
-//!
-//! # Caveats
-//!
-//! The examples above suggest that you could do this:
-//!
-//! ```rust,compile_fail
-//! # use once_cell::sync::Lazy;
-//! # use batched_fn::{batched_fn, Batch as BatchTrait};
-//! # type Batch<T> = Vec<T>;
-//! # #[derive(Debug)]
-//! # struct Input {}
-//! # #[derive(Debug)]
-//! # struct Output {}
-//! # struct Model {}
-//! # impl Model {
-//! #     fn predict(&self, batch: Batch<Input>) -> Batch<Output> {
-//! #         batch.iter().map(|_| Output {}).collect()
-//! #     }
-//! #     fn load() -> Self { Self {} }
-//! # }
-//! # static MODEL: Lazy<Model> = Lazy::new(|| Model::load());
-//! async fn predict_for_http_request(input: Input) -> Output {
-//!     let batch_predict = batched_fn! { MODEL.predict };
-//!     batch_predict(input).await
-//! }
-//! ```
-//!
-//! However if you try compiling this example you'll get an error that says "no rules expected this
-//! token in macro call". This form is not allowed because it is currently not possible to infer
-//! the input and output types unless they are explicity given. Therefore you must always express
-//! the handler as a closure like above.
 //!
 //! # Tuning max batch size and delay
 //!
@@ -189,7 +152,6 @@
 //! has passed, whichever happens first.
 //! So under high load batches will be filled quickly, but under low load the response time will be at least `delay` milliseconds (adding the time
 //! it takes to actually process a batch and respond).
->>>>>>> b22e4883
 
 extern crate once_cell;
 extern crate tokio;
